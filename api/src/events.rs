use hub_core::{
    chrono::{DateTime, NaiveDateTime, Offset, Utc},
    credits::{CreditsClient, TransactionId},
    metrics::KeyValue,
    prelude::*,
    producer::Producer,
    thiserror,
    uuid::{self, Uuid},
};
use sea_orm::{
    sea_query::{Expr, SimpleExpr},
    ActiveModelTrait, ColumnTrait, EntityTrait, JoinType, QueryFilter, QuerySelect, RelationTrait,
    Set, TransactionTrait,
};

use crate::{
    db::Connection,
    entities::{
        collection_creators, collection_mints, collections, customer_wallets, drops,
        metadata_json_attributes, metadata_json_files, metadata_jsons, mint_creators,
        mint_histories, nft_transfers,
        prelude::{
            CollectionMints, Collections, Drops, MintHistory, SwitchCollectionHistories,
            UpdateHistories,
        },
        project_wallets,
        sea_orm_active_enums::{Blockchain, CreationStatus},
        switch_collection_histories, transfer_charges, update_histories,
    },
    metrics::Metrics,
    proto::{
        nft_events::Event as NftEvent,
        polygon_nft_events::Event as PolygonNftEvents,
        solana_nft_events::Event as SolanaNftsEvent,
        treasury_events::{
            Blockchain as ProtoBlockchainEnum, CustomerWallet, Event as TreasuryEvent,
            PolygonTransactionResult, ProjectWallet, TransactionStatus,
        },
        Attribute, CreationStatus as NftCreationStatus, DropCreation, File, Metadata,
        MintCollectionCreation, MintCreation, MintOwnershipUpdate, MintedTokensOwnershipUpdate,
        NftEventKey, NftEvents, SolanaCollectionPayload, SolanaCompletedMintTransaction,
        SolanaCompletedTransferTransaction, SolanaMintPayload, SolanaNftEventKey, TreasuryEventKey,
    },
    Actions, Services,
};

#[derive(Debug, thiserror::Error, Triage)]
pub enum ProcessorErrorKind {
    #[error("Invalid timestamp in event payload")]
    InvalidTimestamp,
    #[error("Invalid blockchain in event payload")]
    InvalidBlockchain,
    #[error("Invalid transaction status in event payload")]
    InvalidTransactionStatus,
    #[error("No collection metadata found in event payload")]
    MissingCollectionMetadata,
    #[error("No credit deduction ID found in event payload")]
    MissingDeductionId,
    #[error("No associated collection found in database")]
    DbMissingCollection,
    #[error("No associated collection mint found in database")]
    DbMissingCollectionMint,
    #[error("No associated drop found in database")]
    DbMissingDrop,
    #[error("No associated mint history found in database")]
    DbMissingMintHistory,
    #[error("No associated transfer charge found in database")]
    DbMissingTransferCharge,
    #[error("No associated update history found in database")]
    DbMissingUpdateHistory,
    #[error("No associated switch collection history found in database")]
    DbMissingSwitchCollectionHistory,

    #[error("Database record contains no deduction ID")]
    RecordMissingDeductionId,
    #[error("Database record contains no owner address")]
    RecordMissingOwner,

    #[error("Invalid basis point value for seller fee")]
    #[permanent]
    InvalidSellerFee(#[source] std::num::TryFromIntError),
    #[error("Invalid percent value for creator share")]
    #[permanent]
    InvalidCreatorShare(#[source] std::num::TryFromIntError),
    #[error("Invalid UUID")]
    InvalidUuid(#[from] uuid::Error),
    #[error("Database error")]
    DbError(#[from] sea_orm::DbErr),
    #[error("Error sending message")]
    SendError(#[from] hub_core::producer::SendError),
    #[error("Error handling credit deduction")]
    Credits(#[from] hub_core::credits::DeductionError<Actions>),
}

#[derive(Debug, thiserror::Error, Triage)]
#[error("Error handling event")]
pub struct ProcessorError {
    #[source]
    kind: ProcessorErrorKind,
    // TODO
}

impl ProcessorError {
    #[inline]
    fn new(kind: ProcessorErrorKind) -> Self {
        Self { kind }
    }
}

pub type ProcessResult<T> = std::result::Result<T, ProcessorErrorKind>;
pub type Result<T> = std::result::Result<T, ProcessorError>;

#[derive(Clone)]
pub struct Processor {
    pub db: Connection,
    pub credits: CreditsClient<Actions>,
    pub producer: Producer<NftEvents>,
    pub metrics: Metrics,
}

#[derive(Clone)]
struct MintTransaction {
    signature: String,
    address: String,
}

#[derive(Clone)]
enum MintResult {
    Success(MintTransaction),
    Failure,
}

#[derive(Clone)]
enum TransferResult {
    Success(String),
    Failure,
}

#[derive(Clone)]
enum UpdateResult {
    Success(String),
    Failure,
}

#[derive(Clone)]
enum SwitchCollectionResult {
    Success(String),
    Failure,
}

impl Processor {
    #[must_use]
    pub fn new(
        db: Connection,
        credits: CreditsClient<Actions>,
        producer: Producer<NftEvents>,
        metrics: Metrics,
    ) -> Self {
        Self {
            db,
            credits,
            producer,
            metrics,
        }
    }

<<<<<<< HEAD
    /// Res
    /// # Errors
    #[allow(clippy::too_many_lines)]
=======
    #[allow(clippy::too_many_lines)]

    /// Processes incoming messages related to different services like Treasury and Solana.
    /// Routes each message to the corresponding handler based on the type of service and the specific event.

    /// # Errors
    /// - Returns an error wrapped in `ProcessorError` if any of the operations inside the function fail.
>>>>>>> 6d202cbb
    pub async fn process(&self, msg: Services) -> Result<()> {
        match msg {
            Services::Treasury(TreasuryEventKey { id, .. }, e) => match e.event {
                Some(TreasuryEvent::ProjectWalletCreated(payload)) => {
                    self.project_wallet_created(payload).await
                },
                Some(TreasuryEvent::CustomerWalletCreated(payload)) => {
                    self.customer_wallet_created(payload).await
                },
                Some(
                    TreasuryEvent::PolygonCreateDropTxnSubmitted(payload)
                    | TreasuryEvent::PolygonRetryCreateDropSubmitted(payload),
                ) => self.drop_created(id, payload.into()).await,
                Some(
                    TreasuryEvent::PolygonMintDropSubmitted(payload)
                    | TreasuryEvent::PolygonRetryMintDropSubmitted(payload),
                ) => self.drop_minted(id, payload.into()).await,
                Some(TreasuryEvent::PolygonTransferAssetSubmitted(payload)) => {
                    self.mint_transferred(id, payload.into()).await
                },
                None | Some(_) => Ok(()),
            },
            Services::Solana(
                SolanaNftEventKey {
                    id,
                    project_id,
                    user_id,
                },
                e,
            ) => match e.event {
                Some(
                    SolanaNftsEvent::CreateEditionDropSubmitted(payload)
                    | SolanaNftsEvent::RetryCreateEditionDropSubmitted(payload),
                ) => {
                    self.drop_created(id, MintResult::Success(payload.into()))
                        .await
                },
                Some(
                    SolanaNftsEvent::CreateCollectionSubmitted(payload)
                    | SolanaNftsEvent::RetryCreateCollectionSubmitted(payload),
                ) => {
                    self.collection_created(id, MintResult::Success(payload.into()))
                        .await
                },
                Some(
                    SolanaNftsEvent::MintEditionDropSubmitted(payload)
                    | SolanaNftsEvent::RetryMintEditionDropSubmitted(payload),
                ) => {
                    self.drop_minted(id, MintResult::Success(payload.into()))
                        .await
                },
                Some(
                    SolanaNftsEvent::MintToCollectionSubmitted(payload)
                    | SolanaNftsEvent::RetryMintToCollectionSubmitted(payload),
                ) => {
                    self.minted_to_collection(id, MintResult::Success(payload.into()))
                        .await
                },
                Some(
                    SolanaNftsEvent::UpdateCollectionMintSubmitted(payload)
                    | SolanaNftsEvent::RetryUpdateMintSubmitted(payload),
                ) => {
                    self.mint_updated(id, UpdateResult::Success(payload.signature))
                        .await
                },
                Some(SolanaNftsEvent::TransferAssetSubmitted(
                    SolanaCompletedTransferTransaction { signature },
                )) => {
                    self.mint_transferred(id, TransferResult::Success(signature))
                        .await
                },
                Some(
                    SolanaNftsEvent::CreateEditionDropFailed(_)
                    | SolanaNftsEvent::RetryCreateEditionDropFailed(_),
                ) => self.drop_created(id, MintResult::Failure).await,
                Some(
                    SolanaNftsEvent::CreateCollectionFailed(_)
                    | SolanaNftsEvent::RetryCreateCollectionFailed(_),
                ) => self.collection_created(id, MintResult::Failure).await,
                Some(SolanaNftsEvent::MintEditionDropFailed(_)) => {
                    self.drop_minted(id, MintResult::Failure).await
                },
                Some(
                    SolanaNftsEvent::MintToCollectionFailed(_)
                    | SolanaNftsEvent::RetryMintToCollectionFailed(_),
                ) => self.minted_to_collection(id, MintResult::Failure).await,
                Some(SolanaNftsEvent::TransferAssetFailed(_)) => {
                    self.mint_transferred(id, TransferResult::Failure).await
                },
                Some(SolanaNftsEvent::RetryMintEditionDropFailed(_)) => {
                    self.drop_minted(id, MintResult::Failure).await
                },
                Some(
                    SolanaNftsEvent::UpdateCollectionMintFailed(_)
                    | SolanaNftsEvent::RetryUpdateMintFailed(_),
                ) => self.mint_updated(id, UpdateResult::Failure).await,
                Some(SolanaNftsEvent::SwitchMintCollectionFailed(_)) => {
                    self.switch_collection_submitted(id, SwitchCollectionResult::Failure)
                        .await
                },
                Some(SolanaNftsEvent::UpdateMintOwner(e)) => self.update_mint_owner(id, e).await,
                Some(SolanaNftsEvent::ImportedExternalCollection(e)) => {
                    self.index_collection(id, project_id, user_id, e).await
                },
                Some(SolanaNftsEvent::ImportedExternalMint(e)) => {
                    self.index_mint(id, user_id, e).await
                },
                Some(SolanaNftsEvent::SwitchMintCollectionSubmitted(payload)) => {
                    self.switch_collection_submitted(
                        id,
                        SwitchCollectionResult::Success(payload.signature),
                    )
                    .await
                },
                Some(
                    SolanaNftsEvent::CreateOpenDropSubmitted(payload)
                    | SolanaNftsEvent::RetryCreateOpenDropSubmitted(payload),
                ) => {
                    self.drop_created(id, MintResult::Success(payload.into()))
                        .await
                },
                Some(
                    SolanaNftsEvent::MintOpenDropSubmitted(payload)
                    | SolanaNftsEvent::RetryMintOpenDropSubmitted(payload),
                ) => {
                    self.drop_minted(id, MintResult::Success(payload.into()))
                        .await
                },
                Some(
                    SolanaNftsEvent::CreateOpenDropFailed(_)
                    | SolanaNftsEvent::RetryCreateOpenDropFailed(_),
                ) => self.drop_created(id, MintResult::Failure).await,
                Some(SolanaNftsEvent::MintOpenDropFailed(_)) => {
                    self.drop_minted(id, MintResult::Failure).await
                },
                None | Some(_) => Ok(()),
            },
            Services::Polygon(_, e) => match e.event {
                Some(PolygonNftEvents::UpdateMintsOwner(p)) => {
                    self.update_polygon_mints_owner(p).await
                },
                None | Some(_) => Ok(()),
            },
        }
        .map_err(ProcessorError::new)
    }

    async fn index_collection(
        &self,
        id: String,
        project_id: String,
        created_by: String,
        payload: SolanaCollectionPayload,
    ) -> ProcessResult<()> {
        let SolanaCollectionPayload {
            supply,
            mint_address,
            seller_fee_basis_points,
            creators,
            metadata,
            files,
            ..
        } = payload;

        let Metadata {
            name,
            description,
            symbol,
            attributes,
            uri,
            image,
        } = metadata.ok_or(ProcessorErrorKind::MissingCollectionMetadata)?;

        let collection_am = collections::ActiveModel {
            id: Set(Uuid::from_str(&id)?),
            blockchain: Set(Blockchain::Solana),
            supply: Set(supply.map(Into::into)),
            project_id: Set(Uuid::from_str(&project_id)?),
            credits_deduction_id: Set(None),
            creation_status: Set(CreationStatus::Created),
            total_mints: Set(0),
            address: Set(Some(mint_address)),
            signature: Set(None),
            seller_fee_basis_points: Set(seller_fee_basis_points
                .try_into()
                .map_err(ProcessorErrorKind::InvalidSellerFee)?),
            created_by: Set(created_by.parse()?),
            created_at: Set(Utc::now().into()),
        };

        collection_am.insert(self.db.get()).await?;

        let metadata_json = metadata_jsons::ActiveModel {
            id: Set(id.parse()?),
            name: Set(name),
            uri: Set(uri),
            symbol: Set(symbol),
            description: Set(description.unwrap_or_default()),
            image: Set(image),
            animation_url: Set(None),
            external_url: Set(None),
            identifier: Set(String::new()),
        };

        let json_model = metadata_json.insert(self.db.get()).await?;
        for creator in creators {
            let collection_creator = collection_creators::ActiveModel {
                collection_id: Set(id.parse()?),
                address: Set(creator.address),
                verified: Set(creator.verified),
                share: Set(creator
                    .share
                    .try_into()
                    .map_err(ProcessorErrorKind::InvalidCreatorShare)?),
            };
            collection_creator.insert(self.db.get()).await?;
        }
        index_attributes(&self.db, json_model.id, attributes).await?;
        index_files(&self.db, json_model.id, files).await?;

        Ok(())
    }

    async fn index_mint(
        &self,
        id: String,
        created_by: String,
        payload: SolanaMintPayload,
    ) -> ProcessResult<()> {
        let SolanaMintPayload {
            collection_id,
            mint_address,
            owner,
            seller_fee_basis_points,
            compressed,
            creators,
            files,
            metadata,
            ..
        } = payload;

        let Metadata {
            name,
            description,
            symbol,
            attributes,
            uri,
            image,
        } = metadata.ok_or(ProcessorErrorKind::MissingCollectionMetadata)?;

        let mint_am = collection_mints::ActiveModel {
            id: Set(id.parse()?),
            collection_id: Set(collection_id.parse()?),
            address: Set(Some(mint_address)),
            owner: Set(Some(owner)),
            creation_status: Set(CreationStatus::Created),
            created_by: Set(created_by.parse()?),
            created_at: Set(Utc::now().into()),
            signature: Set(None),
            edition: Set(-1),
            seller_fee_basis_points: Set(seller_fee_basis_points
                .try_into()
                .map_err(ProcessorErrorKind::InvalidSellerFee)?),
            credits_deduction_id: Set(None),
            compressed: Set(Some(compressed)),
        };

        let mint_model = mint_am.insert(self.db.get()).await?;

        let metadata_json = metadata_jsons::ActiveModel {
            id: Set(id.parse()?),
            name: Set(name),
            uri: Set(uri),
            symbol: Set(symbol),
            description: Set(description.unwrap_or_default()),
            image: Set(image),
            animation_url: Set(None),
            external_url: Set(None),
            identifier: Set(String::new()),
        };

        let json_model = metadata_json.insert(self.db.get()).await?;

        for creator in creators {
            let mint_creator_am = mint_creators::ActiveModel {
                collection_mint_id: Set(mint_model.id),
                address: Set(creator.address),
                verified: Set(creator.verified),
                share: Set(creator
                    .share
                    .try_into()
                    .map_err(ProcessorErrorKind::InvalidCreatorShare)?),
            };
            mint_creator_am.insert(self.db.get()).await?;
        }
        index_attributes(&self.db, json_model.id, attributes).await?;
        index_files(&self.db, json_model.id, files).await?;

        let collection_id = Uuid::from_str(&collection_id)?;

        collections::Entity::update_many()
            .col_expr(
                collections::Column::TotalMints,
                <Expr as Into<SimpleExpr>>::into(Expr::col(collections::Column::TotalMints))
                    .add(SimpleExpr::Value(1.into())),
            )
            .filter(collections::Column::Id.eq(collection_id))
            .exec(self.db.get())
            .await?;

        Ok(())
    }

    async fn update_mint_owner(
        &self,
        id: String,
        payload: MintOwnershipUpdate,
    ) -> ProcessResult<()> {
        let id = Uuid::from_str(&id)?;
        let db = self.db.get();

        let mint = CollectionMints::find_by_id(id)
            .one(db)
            .await?
            .ok_or(ProcessorErrorKind::DbMissingCollectionMint)?;

        let mut mint_am: collection_mints::ActiveModel = mint.into();
        mint_am.owner = Set(Some(payload.recipient.clone()));

        mint_am.update(self.db.get()).await?;

        let nft_transfer = nft_transfers::ActiveModel {
            tx_signature: Set(Some(payload.tx_signature)),
            collection_mint_id: Set(id),
            sender: Set(payload.sender),
            recipient: Set(payload.recipient),
            created_at: Set(Utc::now().into()),
            ..Default::default()
        };

        nft_transfer.insert(db).await?;
        Ok(())
    }
    async fn update_polygon_mints_owner(
        &self,
        payload: MintedTokensOwnershipUpdate,
    ) -> ProcessResult<()> {
        let MintedTokensOwnershipUpdate {
            mint_ids,
            new_owner,
            timestamp,
            transaction_hash,
        } = payload;

        let created_at = timestamp
            .and_then(|t| {
                Some(DateTime::from_naive_utc_and_offset(
                    NaiveDateTime::from_timestamp_opt(t.seconds, t.nanos.try_into().ok()?)?,
                    Utc.fix(),
                ))
            })
            .ok_or(ProcessorErrorKind::InvalidTimestamp)?;

        let db = self.db.get();
        let txn = db.begin().await?;

        let mint_ids = mint_ids
            .into_iter()
            .map(|s| s.parse().map_err(Into::into))
            .collect::<ProcessResult<Vec<Uuid>>>()?;

        let mints = CollectionMints::find()
            .filter(collection_mints::Column::Id.is_in(mint_ids))
            .all(db)
            .await?;

        for mint in mints {
            let mut mint_am: collection_mints::ActiveModel = mint.clone().into();
            mint_am.owner = Set(Some(new_owner.clone()));
            mint_am.update(&txn).await?;

            let nft_transfers = nft_transfers::ActiveModel {
                tx_signature: Set(Some(transaction_hash.clone())),
                collection_mint_id: Set(mint.id),
                sender: Set(mint.owner.ok_or(ProcessorErrorKind::RecordMissingOwner)?),
                recipient: Set(new_owner.clone()),
                created_at: Set(created_at),
                ..Default::default()
            };

            nft_transfers.insert(&txn).await?;
        }

        txn.commit().await?;

        Ok(())
    }

    async fn project_wallet_created(&self, payload: ProjectWallet) -> ProcessResult<()> {
        let conn = self.db.get();
        let project_id = Uuid::from_str(&payload.project_id)?;

        let blockchain = payload.blockchain();
        let active_model = project_wallets::ActiveModel {
            project_id: Set(project_id),
            wallet_address: Set(payload.wallet_address),
            blockchain: Set(blockchain.try_into()?),
            ..Default::default()
        };

        active_model.insert(conn).await?;

        Ok(())
    }

    async fn customer_wallet_created(&self, payload: CustomerWallet) -> ProcessResult<()> {
        let conn = self.db.get();

        let blockchain = payload.blockchain();
        let active_model = customer_wallets::ActiveModel {
            customer_id: Set(payload.customer_id.parse()?),
            address: Set(payload.wallet_address),
            blockchain: Set(blockchain.try_into()?),
            ..Default::default()
        };

        active_model.insert(conn).await?;

        Ok(())
    }

    async fn drop_created(&self, id: String, payload: MintResult) -> ProcessResult<()> {
        let conn = self.db.get();
        let collection_id = Uuid::from_str(&id)?;

        let (collection_model, drop) = Collections::find_by_id(collection_id)
            .join(JoinType::InnerJoin, collections::Relation::Drop.def())
            .select_also(drops::Entity)
            .one(conn)
            .await?
            .ok_or(ProcessorErrorKind::DbMissingCollection)?;
        let drop_model = drop.ok_or(ProcessorErrorKind::DbMissingDrop)?;

        let mut drops_active_model: drops::ActiveModel = drop_model.clone().into();
        let mut collection_active_model: collections::ActiveModel = collection_model.clone().into();
        let mut creation_status = NftCreationStatus::Completed;

        if let MintResult::Success(MintTransaction { signature, address }) = payload {
            collection_active_model.signature = Set(Some(signature));
            collection_active_model.address = Set(Some(address));
            collection_active_model.creation_status = Set(CreationStatus::Created);
            drops_active_model.creation_status = Set(CreationStatus::Created);

            let deduction_id = drop_model
                .credits_deduction_id
                .ok_or(ProcessorErrorKind::RecordMissingDeductionId)?;
            self.credits
                .confirm_deduction(TransactionId(deduction_id))
                .await?;
        } else {
            collection_active_model.creation_status = Set(CreationStatus::Failed);
            drops_active_model.creation_status = Set(CreationStatus::Failed);
            creation_status = NftCreationStatus::Failed;
        }

        self.producer
            .send(
                Some(&NftEvents {
                    event: Some(NftEvent::DropCreated(DropCreation {
                        status: creation_status as i32,
                        collection_id: collection_model.id.to_string(),
                    })),
                }),
                Some(&NftEventKey {
                    id: drop_model.id.to_string(),
                    project_id: drop_model.project_id.to_string(),
                    user_id: drop_model.created_by.to_string(),
                }),
            )
            .await?;

        collection_active_model.update(conn).await?;
        drops_active_model.update(conn).await?;

        Ok(())
    }

    async fn collection_created(&self, id: String, payload: MintResult) -> ProcessResult<()> {
        let conn = self.db.get();
        let collection_id = Uuid::from_str(&id)?;

        let collection_model = collections::Entity::find_by_id(collection_id)
            .one(conn)
            .await?
            .ok_or(ProcessorErrorKind::DbMissingCollection)?;

        let mut collection_active_model: collections::ActiveModel = collection_model.clone().into();
        let mut creation_status = NftCreationStatus::Completed;

        if let MintResult::Success(MintTransaction { signature, address }) = payload {
            collection_active_model.signature = Set(Some(signature));
            collection_active_model.address = Set(Some(address));
            collection_active_model.creation_status = Set(CreationStatus::Created);

            let deduction_id = collection_model
                .credits_deduction_id
                .ok_or(ProcessorErrorKind::RecordMissingDeductionId)?;
            self.credits
                .confirm_deduction(TransactionId(deduction_id))
                .await?;
        } else {
            collection_active_model.creation_status = Set(CreationStatus::Failed);
            creation_status = NftCreationStatus::Failed;
        }

        self.producer
            .send(
                Some(&NftEvents {
                    event: Some(NftEvent::DropCreated(DropCreation {
                        status: creation_status as i32,
                        collection_id: collection_model.id.to_string(),
                    })),
                }),
                Some(&NftEventKey {
                    id: collection_model.id.to_string(),
                    project_id: collection_model.project_id.to_string(),
                    user_id: collection_model.created_by.to_string(),
                }),
            )
            .await?;

        collection_active_model.update(conn).await?;

        Ok(())
    }

    async fn drop_minted(&self, id: String, payload: MintResult) -> ProcessResult<()> {
        let conn = self.db.get();
        let collection_mint_id = Uuid::from_str(&id)?;

        let (collection_mint, collection) =
            collection_mints::Entity::find_by_id(collection_mint_id)
                .find_also_related(collections::Entity)
                .one(conn)
                .await?
                .ok_or(ProcessorErrorKind::DbMissingCollectionMint)?;

        let mint_history = MintHistory::find()
            .filter(mint_histories::Column::MintId.eq(collection_mint_id))
            .one(conn)
            .await?
            .ok_or(ProcessorErrorKind::DbMissingMintHistory)?;

        let collection = collection.ok_or(ProcessorErrorKind::DbMissingCollection)?;

        let drop = Drops::find()
            .filter(drops::Column::CollectionId.eq(collection.id))
            .one(conn)
            .await?
            .ok_or(ProcessorErrorKind::DbMissingDrop)?;

        let mut collection_mint_active_model: collection_mints::ActiveModel =
            collection_mint.clone().into();
        let mut mint_history_am: mint_histories::ActiveModel = mint_history.into();
        let mut creation_status = NftCreationStatus::Completed;

        if let MintResult::Success(MintTransaction { signature, address }) = payload {
            mint_history_am.status = Set(CreationStatus::Created);
            mint_history_am.tx_signature = Set(Some(signature.clone()));
            collection_mint_active_model.creation_status = Set(CreationStatus::Created);
            collection_mint_active_model.signature = Set(Some(signature));
            collection_mint_active_model.address = Set(Some(address));

            let deduction_id = collection_mint
                .credits_deduction_id
                .ok_or(ProcessorErrorKind::RecordMissingDeductionId)?;

            self.credits
                .confirm_deduction(TransactionId(deduction_id))
                .await?;
        } else {
            mint_history_am.status = Set(CreationStatus::Failed);
            collection_mint_active_model.creation_status = Set(CreationStatus::Failed);
            creation_status = NftCreationStatus::Failed;
        }

        self.producer
            .send(
                Some(&NftEvents {
                    event: Some(NftEvent::DropMinted(MintCreation {
                        drop_id: drop.id.to_string(),
                        status: creation_status as i32,
                    })),
                }),
                Some(&NftEventKey {
                    id: collection_mint.id.to_string(),
                    project_id: drop.project_id.to_string(),
                    user_id: collection_mint.created_by.to_string(),
                }),
            )
            .await?;

        collection_mint_active_model.update(conn).await?;
        mint_history_am.update(conn).await?;

        Ok(())
    }

    async fn minted_to_collection(&self, id: String, payload: MintResult) -> ProcessResult<()> {
        let conn = self.db.get();
        let collection_mint_id = Uuid::from_str(&id)?;

        let (collection_mint, collection) =
            collection_mints::Entity::find_by_id_with_collection(collection_mint_id)
                .one(conn)
                .await?
                .ok_or(ProcessorErrorKind::DbMissingCollectionMint)?;

        let mint_history = MintHistory::find()
            .filter(mint_histories::Column::MintId.eq(collection_mint_id))
            .one(conn)
            .await?
            .ok_or(ProcessorErrorKind::DbMissingMintHistory)?;

        let collection = collection.ok_or(ProcessorErrorKind::DbMissingCollection)?;

        let mut collection_mint_active_model: collection_mints::ActiveModel =
            collection_mint.clone().into();
        let mut mint_history_am: mint_histories::ActiveModel = mint_history.into();
        let mut creation_status = NftCreationStatus::Completed;

        if let MintResult::Success(MintTransaction { signature, address }) = payload {
            mint_history_am.status = Set(CreationStatus::Created);
            mint_history_am.tx_signature = Set(Some(signature.clone()));
            collection_mint_active_model.creation_status = Set(CreationStatus::Created);
            collection_mint_active_model.signature = Set(Some(signature));
            collection_mint_active_model.address = Set(Some(address));

            let deduction_id = collection_mint
                .credits_deduction_id
                .ok_or(ProcessorErrorKind::RecordMissingDeductionId)?;

            self.credits
                .confirm_deduction(TransactionId(deduction_id))
                .await?;
        } else {
            mint_history_am.status = Set(CreationStatus::Failed);
            collection_mint_active_model.creation_status = Set(CreationStatus::Failed);
            creation_status = NftCreationStatus::Failed;
        }

        let now = Utc::now();
        let elapsed = now
            .signed_duration_since(collection_mint.created_at)
            .num_milliseconds();
        self.metrics
            .mint_duration_ms_bucket
            .record(elapsed, &[KeyValue::new(
                "status",
                creation_status.as_str_name(),
            )]);

        self.producer
            .send(
                Some(&NftEvents {
                    event: Some(NftEvent::MintedToCollection(MintCollectionCreation {
                        collection_id: collection.id.to_string(),
                        status: creation_status as i32,
                    })),
                }),
                Some(&NftEventKey {
                    id: collection_mint.id.to_string(),
                    project_id: collection.project_id.to_string(),
                    user_id: collection_mint.created_by.to_string(),
                }),
            )
            .await?;

        collection_mint_active_model.update(conn).await?;
        mint_history_am.update(conn).await?;

        Ok(())
    }

    async fn mint_transferred(&self, id: String, payload: TransferResult) -> ProcessResult<()> {
        let conn = self.db.get();
        let transfer_id = Uuid::from_str(&id)?;

        let transfer_charge = transfer_charges::Entity::find()
            .filter(transfer_charges::Column::Id.eq(transfer_id))
            .one(conn)
            .await?
            .ok_or(ProcessorErrorKind::DbMissingTransferCharge)?;

        if let TransferResult::Success(_) = payload {
            let deduction_id = transfer_charge
                .credits_deduction_id
                .ok_or(ProcessorErrorKind::RecordMissingDeductionId)?;

            self.credits
                .confirm_deduction(TransactionId(deduction_id))
                .await?;
        }

        Ok(())
    }

    async fn mint_updated(&self, id: String, payload: UpdateResult) -> ProcessResult<()> {
        let id: Uuid = id.parse()?;
        let update_history = UpdateHistories::find_by_id(id)
            .one(self.db.get())
            .await?
            .ok_or(ProcessorErrorKind::DbMissingUpdateHistory)?;
        let mut update_history_am: update_histories::ActiveModel = update_history.clone().into();

        if let UpdateResult::Success(signature) = payload {
            update_history_am.txn_signature = Set(Some(signature));
            update_history_am.status = Set(CreationStatus::Created);

            self.credits
                .confirm_deduction(TransactionId(update_history.credit_deduction_id))
                .await?;
        } else {
            update_history_am.status = Set(CreationStatus::Failed);
        }

        update_history_am.update(self.db.get()).await?;

        Ok(())
    }

    async fn switch_collection_submitted(
        &self,
        id: String,
        payload: SwitchCollectionResult,
    ) -> ProcessResult<()> {
        let history_id = Uuid::from_str(&id)?;
        let history = SwitchCollectionHistories::find_by_id(history_id)
            .one(self.db.get())
            .await?
            .ok_or(ProcessorErrorKind::DbMissingSwitchCollectionHistory)?;

        let mint = CollectionMints::find_by_id(history.collection_mint_id)
            .one(self.db.get())
            .await?
            .ok_or(ProcessorErrorKind::DbMissingCollectionMint)?;

        let mut history_am: switch_collection_histories::ActiveModel = history.clone().into();

        if let SwitchCollectionResult::Success(signature) = payload {
            let deduction_id = history.credit_deduction_id;
            history_am.signature = Set(Some(signature));
            history_am.status = Set(CreationStatus::Created);

            let mut mint_am: collection_mints::ActiveModel = mint.into();
            mint_am.collection_id = Set(history.collection_id);
            mint_am.update(self.db.get()).await?;

            self.credits
                .confirm_deduction(TransactionId(deduction_id))
                .await?;
        } else {
            history_am.status = Set(CreationStatus::Failed);
        }

        history_am.update(self.db.get()).await?;
        Ok(())
    }
}

impl TryFrom<ProtoBlockchainEnum> for Blockchain {
    type Error = ProcessorErrorKind;

    fn try_from(v: ProtoBlockchainEnum) -> ProcessResult<Self> {
        match v {
            ProtoBlockchainEnum::Unspecified => Err(ProcessorErrorKind::InvalidBlockchain),
            ProtoBlockchainEnum::Solana => Ok(Self::Solana),
            ProtoBlockchainEnum::Polygon => Ok(Self::Polygon),
            ProtoBlockchainEnum::Ethereum => Ok(Self::Ethereum),
        }
    }
}

impl TryFrom<TransactionStatus> for CreationStatus {
    type Error = ProcessorErrorKind;

    fn try_from(i: TransactionStatus) -> ProcessResult<Self> {
        match i {
            TransactionStatus::Unspecified => Err(ProcessorErrorKind::InvalidTransactionStatus),
            TransactionStatus::Blocked => Ok(Self::Blocked),
            TransactionStatus::Failed => Ok(Self::Failed),
            TransactionStatus::Completed => Ok(Self::Created),
            TransactionStatus::Cancelled => Ok(Self::Canceled),
            TransactionStatus::Rejected => Ok(Self::Rejected),
            _ => Ok(Self::Pending),
        }
    }
}

impl From<SolanaCompletedMintTransaction> for MintTransaction {
    fn from(i: SolanaCompletedMintTransaction) -> Self {
        Self {
            signature: i.signature,
            address: i.address,
        }
    }
}

impl From<PolygonTransactionResult> for MintResult {
    fn from(i: PolygonTransactionResult) -> Self {
        match i.hash {
            None => Self::Failure,
            Some(signature) => Self::Success(MintTransaction {
                signature,
                address: format!("{}:{}", i.contract_address, i.edition_id),
            }),
        }
    }
}

impl From<PolygonTransactionResult> for TransferResult {
    fn from(i: PolygonTransactionResult) -> Self {
        match i.hash {
            None => Self::Failure,
            Some(signature) => Self::Success(signature),
        }
    }
}

async fn index_attributes(
    db: &Connection,
    json_id: Uuid,
    attributes: Vec<Attribute>,
) -> ProcessResult<()> {
    for attr in attributes {
        let attribute = metadata_json_attributes::ActiveModel {
            metadata_json_id: Set(json_id),
            trait_type: Set(attr.trait_type),
            value: Set(attr.value),
            ..Default::default()
        };

        attribute.insert(db.get()).await?;
    }

    Ok(())
}

async fn index_files(db: &Connection, json_id: Uuid, files: Vec<File>) -> ProcessResult<()> {
    for file in files {
        let file_am = metadata_json_files::ActiveModel {
            metadata_json_id: Set(json_id),
            uri: Set(Some(file.uri)),
            file_type: Set(file.mime),
            ..Default::default()
        };

        file_am.insert(db.get()).await?;
    }

    Ok(())
}<|MERGE_RESOLUTION|>--- conflicted
+++ resolved
@@ -164,19 +164,12 @@
         }
     }
 
-<<<<<<< HEAD
-    /// Res
-    /// # Errors
     #[allow(clippy::too_many_lines)]
-=======
-    #[allow(clippy::too_many_lines)]
-
     /// Processes incoming messages related to different services like Treasury and Solana.
     /// Routes each message to the corresponding handler based on the type of service and the specific event.
 
     /// # Errors
     /// - Returns an error wrapped in `ProcessorError` if any of the operations inside the function fail.
->>>>>>> 6d202cbb
     pub async fn process(&self, msg: Services) -> Result<()> {
         match msg {
             Services::Treasury(TreasuryEventKey { id, .. }, e) => match e.event {
