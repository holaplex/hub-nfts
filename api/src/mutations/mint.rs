use std::ops::Add;

use async_graphql::{Context, Error, InputObject, Object, Result, SimpleObject};
use hub_core::{
    chrono::Utc,
    credits::{Blockchain, CreditsClient},
    producer::Producer,
};
use sea_orm::{prelude::*, JoinType, QuerySelect, Set, TransactionTrait};

use super::collection::{
    fetch_owner, validate_creators, validate_json, validate_solana_creator_verification,
};
use crate::{
    blockchains::{polygon::Polygon, solana::Solana, CollectionEvent, DropEvent},
    db::Connection,
    entities::{
        collection_mints, collections, drops, metadata_jsons, mint_creators, mint_histories,
        prelude::{CollectionMints, Collections, Drops},
        project_wallets,
        sea_orm_active_enums::{Blockchain as BlockchainEnum, CreationStatus},
        update_histories,
    },
    metadata_json::MetadataJson,
    objects::{Creator, MetadataJsonInput},
    proto::{
        self, nft_events::Event as NftEvent, CreationStatus as NftCreationStatus, MetaplexMetadata,
        MintCollectionCreation, MintCreation, NftEventKey, NftEvents,
    },
    Actions, AppContext, NftStorageClient, OrganizationId, UserID,
};

#[derive(Default)]
pub struct Mutation;

#[Object(name = "MintMutation")]
impl Mutation {
    /// This mutation mints an NFT edition for a specific drop ID. The mint returns immediately with a creation status of CREATING. You can [set up a webhook](https://docs.holaplex.dev/hub/For%20Developers/webhooks-overview) to receive a notification when the mint is accepted by the blockchain.
    /// # Errors
    /// If the mint cannot be saved to the database or fails to be emitted for submission to the desired blockchain, the mutation will result in an error.
    pub async fn mint_edition(
        &self,
        ctx: &Context<'_>,
        input: MintDropInput,
    ) -> Result<MintEditionPayload> {
        let AppContext {
            db,
            user_id,
            organization_id,
            balance,
            ..
        } = ctx.data::<AppContext>()?;
        let credits = ctx.data::<CreditsClient<Actions>>()?;
        let conn = db.get();
        let solana = ctx.data::<Solana>()?;
        let polygon = ctx.data::<Polygon>()?;
        let nfts_producer = ctx.data::<Producer<NftEvents>>()?;

        let UserID(id) = user_id;
        let OrganizationId(org) = organization_id;

        let user_id = id.ok_or(Error::new("X-USER-ID header not found"))?;
        let org_id = org.ok_or(Error::new("X-ORGANIZATION-ID header not found"))?;
        let balance = balance
            .0
            .ok_or(Error::new("X-CREDIT-BALANCE header not found"))?;

        let drop_model = Drops::find()
            .join(JoinType::InnerJoin, drops::Relation::Collections.def())
            .select_also(Collections)
            .filter(drops::Column::Id.eq(input.drop))
            .one(conn)
            .await?;

        let (drop_model, collection_model) = drop_model.ok_or(Error::new("drop not found"))?;

        // Call check_drop_status to check that drop is currently running
        check_drop_status(&drop_model)?;

        let collection = collection_model.ok_or(Error::new("collection not found"))?;

        if collection.supply == Some(collection.total_mints) {
            return Err(Error::new("Collection is sold out"));
        }

        let edition = collection.total_mints.add(1);

        // Fetch the project wallet address which will sign the transaction by hub-treasuries
        let wallet = project_wallets::Entity::find()
            .filter(
                project_wallets::Column::ProjectId
                    .eq(drop_model.project_id)
                    .and(project_wallets::Column::Blockchain.eq(collection.blockchain)),
            )
            .one(conn)
            .await?;

        let owner_address = wallet
            .ok_or(Error::new(format!(
                "no project wallet found for {} blockchain",
                collection.blockchain
            )))?
            .wallet_address;

        // insert a collection mint record into database
        let collection_mint_active_model = collection_mints::ActiveModel {
            collection_id: Set(collection.id),
            owner: Set(input.recipient.clone()),
            creation_status: Set(CreationStatus::Pending),
            seller_fee_basis_points: Set(collection.seller_fee_basis_points),
            created_by: Set(user_id),
            edition: Set(edition),
            ..Default::default()
        };

        let collection_mint_model = collection_mint_active_model.insert(conn).await?;
        let event_key = NftEventKey {
            id: collection_mint_model.id.to_string(),
            user_id: user_id.to_string(),
            project_id: drop_model.project_id.to_string(),
        };

        match collection.blockchain {
            BlockchainEnum::Solana => {
                MetadataJson::fetch(collection.id, db)
                    .await?
                    .save(collection_mint_model.id, db)
                    .await?;

                solana
                    .event()
                    .mint_drop(event_key, proto::MintMetaplexEditionTransaction {
                        recipient_address: input.recipient.to_string(),
                        owner_address: owner_address.to_string(),
                        edition,
                        collection_id: collection.id.to_string(),
                    })
                    .await?;
            },
            BlockchainEnum::Polygon => {
                polygon
                    .event()
                    .mint_drop(event_key, proto::MintEditionTransaction {
                        receiver: input.recipient.to_string(),
                        amount: 1,
                        collection_id: collection.id.to_string(),
                    })
                    .await?;
            },
            BlockchainEnum::Ethereum => {
                return Err(Error::new("blockchain not supported as this time"));
            },
        };

        let mut collection_am = collections::ActiveModel::from(collection.clone());
        collection_am.total_mints = Set(edition);
        collection_am.update(conn).await?;

        // inserts a mint histories record in the database
        let purchase_am = mint_histories::ActiveModel {
            mint_id: Set(collection_mint_model.id),
            wallet: Set(input.recipient),
            collection_id: Set(collection.id),
            tx_signature: Set(None),
            status: Set(CreationStatus::Pending),
            created_at: Set(Utc::now().into()),
            ..Default::default()
        };

        purchase_am.insert(conn).await?;

        submit_pending_deduction(credits, db, DeductionParams {
            balance,
            user_id,
            org_id,
            mint: collection_mint_model.id,
            blockchain: collection.blockchain,
            action: Actions::MintEdition,
        })
        .await?;

        nfts_producer
            .send(
                Some(&NftEvents {
                    event: Some(NftEvent::DropMinted(MintCreation {
                        drop_id: drop_model.id.to_string(),
                        status: NftCreationStatus::InProgress as i32,
                    })),
                }),
                Some(&NftEventKey {
                    id: collection_mint_model.id.to_string(),
                    project_id: drop_model.project_id.to_string(),
                    user_id: user_id.to_string(),
                }),
            )
            .await?;

        Ok(MintEditionPayload {
            collection_mint: collection_mint_model.into(),
        })
    }

    /// This mutation retries a mint which failed or is in pending state. The mint returns immediately with a creation status of CREATING. You can [set up a webhook](https://docs.holaplex.dev/hub/For%20Developers/webhooks-overview) to receive a notification when the mint is accepted by the blockchain.
    /// # Errors
    /// If the mint cannot be saved to the database or fails to be emitted for submission to the desired blockchain, the mutation will result in an error.
    pub async fn retry_mint_edition(
        &self,
        ctx: &Context<'_>,
        input: RetryMintEditionInput,
    ) -> Result<RetryMintEditionPayload> {
        let AppContext {
            db,
            user_id,
            organization_id,
            balance,
            ..
        } = ctx.data::<AppContext>()?;
        let credits = ctx.data::<CreditsClient<Actions>>()?;
        let conn = db.get();
        let solana = ctx.data::<Solana>()?;
        let polygon = ctx.data::<Polygon>()?;

        let UserID(id) = user_id;
        let OrganizationId(org) = organization_id;

        let user_id = id.ok_or(Error::new("X-USER-ID header not found"))?;
        let org_id = org.ok_or(Error::new("X-ORGANIZATION-ID header not found"))?;
        let balance = balance
            .0
            .ok_or(Error::new("X-ORGANIZATION-BALANCE header not found"))?;

        let (collection_mint_model, drop) = collection_mints::Entity::find()
            .join(
                JoinType::InnerJoin,
                collection_mints::Relation::Collections.def(),
            )
            .join(JoinType::InnerJoin, collections::Relation::Drop.def())
            .select_also(drops::Entity)
            .filter(collection_mints::Column::Id.eq(input.id))
            .one(conn)
            .await?
            .ok_or(Error::new("collection mint not found"))?;

        if collection_mint_model.creation_status == CreationStatus::Created {
            return Err(Error::new("mint is already created"));
        }

        let collection = collections::Entity::find()
            .filter(collections::Column::Id.eq(collection_mint_model.collection_id))
            .one(conn)
            .await?
            .ok_or(Error::new("collection not found"))?;

        let drop_model = drop.ok_or(Error::new("drop not found"))?;

        let recipient = collection_mint_model.owner.clone();
        let edition = collection_mint_model.edition;
        let project_id = drop_model.project_id;

        // Fetch the project wallet address which will sign the transaction by hub-treasuries
        let wallet = project_wallets::Entity::find()
            .filter(
                project_wallets::Column::ProjectId
                    .eq(project_id)
                    .and(project_wallets::Column::Blockchain.eq(collection.blockchain)),
            )
            .one(conn)
            .await?;

        let owner_address = wallet
            .ok_or(Error::new(format!(
                "no project wallet found for {} blockchain",
                collection.blockchain
            )))?
            .wallet_address;

        let event_key = NftEventKey {
            id: collection_mint_model.id.to_string(),
            user_id: user_id.to_string(),
            project_id: project_id.to_string(),
        };

        match collection.blockchain {
            BlockchainEnum::Solana => {
                solana
                    .event()
                    .retry_mint_drop(event_key, proto::MintMetaplexEditionTransaction {
                        recipient_address: recipient.to_string(),
                        owner_address: owner_address.to_string(),
                        edition,
                        collection_id: collection.id.to_string(),
                    })
                    .await?;
            },
            BlockchainEnum::Polygon => {
                polygon
                    .event()
                    .retry_mint_drop(event_key, proto::MintEditionTransaction {
                        receiver: recipient.to_string(),
                        amount: 1,
                        collection_id: collection.id.to_string(),
                    })
                    .await?;
            },
            BlockchainEnum::Ethereum => {
                return Err(Error::new("blockchain not supported as this time"));
            },
        };

        let mut mint_am: collection_mints::ActiveModel = collection_mint_model.into();
        mint_am.creation_status = Set(CreationStatus::Pending);
        let collection_mint_model = mint_am.update(conn).await?;

        submit_pending_deduction(credits, db, DeductionParams {
            balance,
            user_id,
            org_id,
            mint: collection_mint_model.id,
            blockchain: collection.blockchain,
            action: Actions::RetryMint,
        })
        .await?;

        Ok(RetryMintEditionPayload {
            collection_mint: collection_mint_model.into(),
        })
    }

    /// This mutation mints either a compressed or standard NFT to a collection.
    /// For Solana, the mint is verified and the collection size incremented.
    pub async fn mint_to_collection(
        &self,
        ctx: &Context<'_>,
        input: MintToCollectionInput,
    ) -> Result<MintToCollectionPayload> {
        let AppContext {
            db,
            user_id,
            organization_id,
            balance,
            ..
        } = ctx.data::<AppContext>()?;
        let credits = ctx.data::<CreditsClient<Actions>>()?;
        let conn = db.get();
        let solana = ctx.data::<Solana>()?;
        let nfts_producer = ctx.data::<Producer<NftEvents>>()?;
        let nft_storage = ctx.data::<NftStorageClient>()?;

        let UserID(id) = user_id;
        let OrganizationId(org) = organization_id;

        let user_id = id.ok_or(Error::new("X-USER-ID header not found"))?;
        let org_id = org.ok_or(Error::new("X-ORGANIZATION-ID header not found"))?;
        let balance = balance
            .0
            .ok_or(Error::new("X-CREDIT-BALANCE header not found"))?;

        let creators = input.creators;

        let collection = Collections::find()
            .filter(collections::Column::Id.eq(input.collection))
            .one(conn)
            .await?;

        let collection = collection.ok_or(Error::new("collection not found"))?;
        let blockchain = collection.blockchain;
        let compressed = input.compressed.unwrap_or_default();

        validate_creators(blockchain, &creators)?;
        validate_json(blockchain, &input.metadata_json)?;
        check_collection_status(&collection)?;
        validate_compress(blockchain, compressed)?;

        let seller_fee_basis_points = input.seller_fee_basis_points.unwrap_or_default();

        let owner_address = fetch_owner(conn, collection.project_id, blockchain).await?;

        if collection.blockchain == BlockchainEnum::Solana {
            validate_solana_creator_verification(&owner_address, &creators)?;
        }

        // insert a collection mint record into database
        let collection_mint_active_model = collection_mints::ActiveModel {
            collection_id: Set(collection.id),
            owner: Set(input.recipient.clone()),
            creation_status: Set(CreationStatus::Pending),
            seller_fee_basis_points: Set(collection.seller_fee_basis_points),
            created_by: Set(user_id),
            compressed: Set(compressed),
            ..Default::default()
        };

        let collection_mint_model = collection_mint_active_model.insert(conn).await?;

        let metadata_json = MetadataJson::new(input.metadata_json)
            .upload(nft_storage)
            .await?
            .save(collection_mint_model.id, db)
            .await?;

        for creator in creators.clone() {
            let am = mint_creators::ActiveModel {
                collection_mint_id: Set(collection_mint_model.id),
                address: Set(creator.address),
                verified: Set(creator.verified.unwrap_or_default()),
                share: Set(creator.share.try_into()?),
            };

            am.insert(conn).await?;
        }

        let event_key = NftEventKey {
            id: collection_mint_model.id.to_string(),
            user_id: user_id.to_string(),
            project_id: collection.project_id.to_string(),
        };

        match collection.blockchain {
            BlockchainEnum::Solana => {
                solana
                    .event()
                    .mint_to_collection(event_key, proto::MintMetaplexMetadataTransaction {
                        metadata: Some(MetaplexMetadata {
                            owner_address,
                            name: metadata_json.name,
                            symbol: metadata_json.symbol,
                            metadata_uri: metadata_json.uri,
                            seller_fee_basis_points: seller_fee_basis_points.into(),
                            creators: creators
                                .into_iter()
                                .map(TryFrom::try_from)
                                .collect::<Result<_>>()?,
                        }),
                        recipient_address: input.recipient.to_string(),
                        compressed,
                        collection_id: collection.id.to_string(),
                    })
                    .await?;
            },
            BlockchainEnum::Ethereum | BlockchainEnum::Polygon => {
                return Err(Error::new("blockchain not supported as this time"));
            },
        };

        let mut collection_am = collections::ActiveModel::from(collection.clone());
        collection_am.total_mints = Set(collection.total_mints.add(1));
        collection_am.update(conn).await?;

        let mint_history_am = mint_histories::ActiveModel {
            mint_id: Set(collection_mint_model.id),
            wallet: Set(input.recipient),
            collection_id: Set(collection.id),
            tx_signature: Set(None),
            status: Set(CreationStatus::Pending),
            created_at: Set(Utc::now().into()),
            ..Default::default()
        };

        mint_history_am.insert(conn).await?;

        submit_pending_deduction(credits, db, DeductionParams {
            balance,
            user_id,
            org_id,
            mint: collection_mint_model.id,
            blockchain: collection.blockchain,
            action: if compressed {
                Actions::MintCompressed
            } else {
                Actions::Mint
            },
        })
        .await?;

        nfts_producer
            .send(
                Some(&NftEvents {
                    event: Some(NftEvent::MintedToCollection(MintCollectionCreation {
                        collection_id: collection.id.to_string(),
                        status: NftCreationStatus::InProgress as i32,
                    })),
                }),
                Some(&NftEventKey {
                    id: collection_mint_model.id.to_string(),
                    project_id: collection.project_id.to_string(),
                    user_id: user_id.to_string(),
                }),
            )
            .await?;

        Ok(MintToCollectionPayload {
            collection_mint: collection_mint_model.into(),
        })
    }

<<<<<<< HEAD
    pub async fn update_mint(
        &self,
        ctx: &Context<'_>,
        input: UpdateMintInput,
    ) -> Result<UpdateMintPayload> {
        let AppContext {
            db,
            user_id,
            organization_id,
            balance,
            ..
        } = ctx.data::<AppContext>()?;
        let credits = ctx.data::<CreditsClient<Actions>>()?;
        let conn = db.get();
        let solana = ctx.data::<Solana>()?;
        let nft_storage = ctx.data::<NftStorageClient>()?;

        let UserID(id) = user_id;
        let OrganizationId(org) = organization_id;

        let user_id = id.ok_or(Error::new("X-USER-ID header not found"))?;
        let balance = balance
            .0
            .ok_or(Error::new("X-CREDIT-BALANCE header not found"))?;
        let org_id = org.ok_or(Error::new("X-ORGANIZATION-ID header not found"))?;

        let creators = input.creators;

        let (mint, collection) = CollectionMints::find()
            .find_also_related(Collections)
            .filter(collection_mints::Column::Id.eq(input.mint))
            .one(conn)
            .await?
            .ok_or(Error::new("Mint not found"))?;

        if mint.creation_status != CreationStatus::Created {
            return Err(Error::new("Mint not created"));
        }

        let collection = collection.ok_or(Error::new("Collection not found"))?;
        let blockchain = collection.blockchain;

        validate_creators(blockchain, &creators)?;
        validate_json(blockchain, &input.metadata_json)?;

        let seller_fee_basis_points = input.seller_fee_basis_points.unwrap_or_default();

        let owner_address = fetch_owner(conn, collection.project_id, collection.blockchain).await?;

        if collection.blockchain == BlockchainEnum::Solana {
            validate_solana_creator_verification(&owner_address, &creators)?;
        }

        let creators_am = creators
            .clone()
            .into_iter()
            .map(|creator| {
                Ok(mint_creators::ActiveModel {
                    collection_mint_id: Set(mint.id),
                    address: Set(creator.address),
                    verified: Set(creator.verified.unwrap_or_default()),
                    share: Set(creator.share.try_into()?),
                })
            })
            .collect::<Result<Vec<_>>>()?;

        let deduction_id = credits
            .submit_pending_deduction(
                org_id,
                user_id,
                Actions::UpdateMint,
                Blockchain::Solana,
                balance,
            )
            .await?
            .ok_or(Error::new("Organization does not have enough credits"))?;

        conn.transaction::<_, (), DbErr>(|txn| {
            Box::pin(async move {
                mint_creators::Entity::delete_many()
                    .filter(mint_creators::Column::CollectionMintId.eq(mint.id))
                    .exec(txn)
                    .await?;

                mint_creators::Entity::insert_many(creators_am)
                    .exec(txn)
                    .await?;

                let metadata_json_model = metadata_jsons::Entity::find()
                    .filter(metadata_jsons::Column::Id.eq(mint.id))
                    .one(txn)
                    .await?
                    .ok_or(DbErr::RecordNotFound("Metadata Json not found".to_string()))?;

                metadata_json_model.delete(txn).await?;

                Ok(())
            })
        })
        .await?;

        let metadata_json = MetadataJson::new(input.metadata_json)
            .upload(nft_storage)
            .await?
            .save(mint.id, db)
            .await?;

        let mint_history_am = update_histories::ActiveModel {
            mint_id: Set(mint.id),
            txn_signature: Set(None),
            credit_deduction_id: Set(deduction_id.0),
            created_by: Set(user_id),
            status: Set(CreationStatus::Pending),
            ..Default::default()
        };

        let mint_history = mint_history_am.insert(db.get()).await?;

        match collection.blockchain {
            BlockchainEnum::Solana => {
                solana
                    .event()
                    .update_collection_mint(
                        NftEventKey {
                            id: mint_history.id.to_string(),
                            project_id: collection.project_id.to_string(),
                            user_id: user_id.to_string(),
                        },
                        proto::UpdateSolanaMintPayload {
                            metadata: Some(MetaplexMetadata {
                                owner_address,
                                name: metadata_json.name,
                                symbol: metadata_json.symbol,
                                metadata_uri: metadata_json.uri,
                                seller_fee_basis_points: seller_fee_basis_points.into(),
                                creators: creators
                                    .into_iter()
                                    .map(TryFrom::try_from)
                                    .collect::<Result<_>>()?,
                            }),
                            collection_id: collection.id.to_string(),
                            mint_id: mint.id.to_string(),
                        },
                    )
                    .await?;
            },
            BlockchainEnum::Ethereum | BlockchainEnum::Polygon => {
                return Err(Error::new("blockchain not supported as this time"));
            },
        };

        Ok(UpdateMintPayload {
            collection_mint: mint.into(),
        })
    }

=======
    // Retries a mint which failed by passing its ID.
>>>>>>> 402b97cf
    pub async fn retry_mint_to_collection(
        &self,
        ctx: &Context<'_>,
        input: RetryMintEditionInput,
    ) -> Result<RetryMintEditionPayload> {
        let AppContext {
            db,
            user_id,
            organization_id,
            balance,
            ..
        } = ctx.data::<AppContext>()?;
        let credits = ctx.data::<CreditsClient<Actions>>()?;
        let conn = db.get();
        let solana = ctx.data::<Solana>()?;

        let UserID(id) = user_id;
        let OrganizationId(org) = organization_id;

        let user_id = id.ok_or(Error::new("X-USER-ID header not found"))?;
        let org_id = org.ok_or(Error::new("X-ORGANIZATION-ID header not found"))?;
        let balance = balance
            .0
            .ok_or(Error::new("X-ORGANIZATION-BALANCE header not found"))?;

        let (collection_mint_model, collection) =
            collection_mints::Entity::find_by_id_with_collection(input.id)
                .one(conn)
                .await?
                .ok_or(Error::new("collection mint not found"))?;

        if collection_mint_model.creation_status != CreationStatus::Failed {
            return Err(Error::new("only failed mints can be retried"));
        }

        let collection = collection.ok_or(Error::new("collection  not found"))?;

        let recipient = collection_mint_model.owner.clone();
        let project_id = collection.project_id;
        let blockchain = collection.blockchain;

        let owner_address = fetch_owner(conn, project_id, blockchain).await?;

        let MetadataJson {
            metadata_json, uri, ..
        } = MetadataJson::fetch(collection_mint_model.id, db).await?;

        let event_key = NftEventKey {
            id: collection_mint_model.id.to_string(),
            user_id: user_id.to_string(),
            project_id: project_id.to_string(),
        };

        let creators = mint_creators::Entity::find_by_collection_mint_id(collection_mint_model.id)
            .all(conn)
            .await?;

        match collection.blockchain {
            BlockchainEnum::Solana => {
                solana
                    .event()
                    .retry_mint_to_collection(event_key, proto::MintMetaplexMetadataTransaction {
                        metadata: Some(MetaplexMetadata {
                            owner_address,
                            name: metadata_json.name,
                            symbol: metadata_json.symbol,
                            metadata_uri: uri.ok_or(Error::new("metadata uri not found"))?,
                            seller_fee_basis_points: collection_mint_model
                                .seller_fee_basis_points
                                .into(),
                            creators: creators.into_iter().map(Into::into).collect(),
                        }),
                        recipient_address: recipient.to_string(),
                        compressed: collection_mint_model.compressed,
                        collection_id: collection_mint_model.collection_id.to_string(),
                    })
                    .await?;
            },
            BlockchainEnum::Ethereum | BlockchainEnum::Polygon => {
                return Err(Error::new("blockchain not supported as this time"));
            },
        };

        submit_pending_deduction(credits, db, DeductionParams {
            balance,
            user_id,
            org_id,
            mint: collection_mint_model.id,
            blockchain: collection.blockchain,
            action: Actions::RetryMint,
        })
        .await?;

        Ok(RetryMintEditionPayload {
            collection_mint: collection_mint_model.into(),
        })
    }
}

struct DeductionParams {
    balance: u64,
    user_id: Uuid,
    org_id: Uuid,
    mint: Uuid,
    blockchain: BlockchainEnum,
    action: Actions,
}
async fn submit_pending_deduction(
    credits: &CreditsClient<Actions>,
    db: &Connection,
    params: DeductionParams,
) -> Result<()> {
    let DeductionParams {
        balance,
        user_id,
        org_id,
        mint,
        blockchain,
        action,
    } = params;

    let mint_model = collection_mints::Entity::find_by_id(mint)
        .one(db.get())
        .await?
        .ok_or(Error::new("drop not found"))?;

    if mint_model.credits_deduction_id.is_some() {
        return Ok(());
    }

    let id = match blockchain {
        BlockchainEnum::Solana | BlockchainEnum::Polygon => {
            credits
                .submit_pending_deduction(org_id, user_id, action, blockchain.into(), balance)
                .await?
        },
        BlockchainEnum::Ethereum => {
            return Err(Error::new("blockchain not supported yet"));
        },
    };

    let deduction_id = id.ok_or(Error::new("Organization does not have enough credits"))?;

    let mut mint: collection_mints::ActiveModel = mint_model.into();
    mint.credits_deduction_id = Set(Some(deduction_id.0));
    mint.update(db.get()).await?;

    Ok(())
}

fn validate_compress(blockchain: BlockchainEnum, compressed: bool) -> Result<(), Error> {
    if blockchain != BlockchainEnum::Solana && compressed {
        return Err(Error::new("compression is only supported on Solana"));
    }

    Ok(())
}
/// Checks the status of a drop by verifying if it is currently running based on its start time, end time, and pause/shutdown status.
/// # Errors
///
/// This function returns an error if the drop is not yet created, paused,
/// shutdown, has not yet started, or has already ended based
fn check_drop_status(drop_model: &drops::Model) -> Result<(), Error> {
    if drop_model.creation_status != CreationStatus::Created {
        return Err(Error::new("Drop has not been created"));
    }

    drop_model
        .paused_at
        .map_or(Ok(()), |_| Err(Error::new("Drop status is paused")))?;

    drop_model
        .shutdown_at
        .map_or(Ok(()), |_| Err(Error::new("Drop status is shutdown")))?;

    drop_model.start_time.map_or(Ok(()), |start_time| {
        if start_time <= Utc::now() {
            Ok(())
        } else {
            Err(Error::new("Drop has not yet started"))
        }
    })?;

    drop_model.end_time.map_or(Ok(()), |end_time| {
        if end_time > Utc::now() {
            Ok(())
        } else {
            Err(Error::new("Drop has already ended"))
        }
    })?;

    Ok(())
}

fn check_collection_status(collection_model: &collections::Model) -> Result<(), Error> {
    if collection_model.creation_status != CreationStatus::Created {
        return Err(Error::new("Collection has not been created"));
    }

    Ok(())
}

/// Represents input data for `mint_edition` mutation with a UUID and recipient as fields
#[derive(Debug, Clone, InputObject)]
pub struct MintDropInput {
    /// The ID of the drop to mint to
    drop: Uuid,
    /// The recipient of the mint
    recipient: String,
}

/// Represents payload data for the `mint_edition` mutation
#[derive(Debug, Clone, SimpleObject)]
pub struct MintEditionPayload {
    collection_mint: collection_mints::CollectionMint,
}

/// Represents input data for `retry_mint` mutation with an ID as a field of type UUID
#[derive(Debug, Clone, InputObject)]
pub struct RetryMintEditionInput {
    id: Uuid,
}

/// Represents payload data for `retry_mint` mutation
#[derive(Debug, Clone, SimpleObject)]
pub struct RetryMintEditionPayload {
    collection_mint: collection_mints::CollectionMint,
}

/// Represents input data for `mint_to_collection` mutation with a collection ID, recipient, metadata, and optional seller fee basis points as fields
#[derive(Debug, Clone, InputObject)]
pub struct MintToCollectionInput {
    /// The ID of the collection to mint to
    collection: Uuid,
    /// The recipient of the mint
    recipient: String,
    /// The metadata of the mint
    metadata_json: MetadataJsonInput,
    /// The optional seller fee basis points
    seller_fee_basis_points: Option<u16>,
    /// The creators to be assigned to the NFT.
    /// For Solana, this can be up to five creators. If the project treasury wallet is set as a creator and verified set to true the creator will be verified on chain.
    /// For Polygon, this can be only 1 creator.
    creators: Vec<Creator>,
    compressed: Option<bool>,
}

<<<<<<< HEAD
#[derive(Debug, Clone, InputObject)]
pub struct UpdateMintInput {
    mint: Uuid,
    metadata_json: MetadataJsonInput,
    seller_fee_basis_points: Option<u16>,
    creators: Vec<Creator>,
}

=======
/// Represents payload data for `mint_to_collection` mutation
>>>>>>> 402b97cf
#[derive(Debug, Clone, SimpleObject)]
pub struct MintToCollectionPayload {
    /// The minted NFT
    collection_mint: collection_mints::CollectionMint,
}

<<<<<<< HEAD
#[derive(Debug, Clone, SimpleObject)]
pub struct UpdateMintPayload {
    collection_mint: collection_mints::CollectionMint,
}

=======
/// Represents input data for `retry_mint_to_collection` mutation with an ID as a field of type UUID
>>>>>>> 402b97cf
#[derive(Debug, Clone, InputObject)]
pub struct RetryMintToCollectionInput {
    /// The ID of the collection mint to retry
    id: Uuid,
}

/// Represents payload data for `retry_mint_to_collection` mutation
#[derive(Debug, Clone, SimpleObject)]
pub struct RetryMintToCollectionPayload {
    /// The retried minted NFT
    collection_mint: collection_mints::CollectionMint,
}<|MERGE_RESOLUTION|>--- conflicted
+++ resolved
@@ -493,7 +493,6 @@
         })
     }
 
-<<<<<<< HEAD
     pub async fn update_mint(
         &self,
         ctx: &Context<'_>,
@@ -650,9 +649,7 @@
         })
     }
 
-=======
     // Retries a mint which failed by passing its ID.
->>>>>>> 402b97cf
     pub async fn retry_mint_to_collection(
         &self,
         ctx: &Context<'_>,
@@ -900,7 +897,6 @@
     compressed: Option<bool>,
 }
 
-<<<<<<< HEAD
 #[derive(Debug, Clone, InputObject)]
 pub struct UpdateMintInput {
     mint: Uuid,
@@ -909,24 +905,19 @@
     creators: Vec<Creator>,
 }
 
-=======
 /// Represents payload data for `mint_to_collection` mutation
->>>>>>> 402b97cf
 #[derive(Debug, Clone, SimpleObject)]
 pub struct MintToCollectionPayload {
     /// The minted NFT
     collection_mint: collection_mints::CollectionMint,
 }
 
-<<<<<<< HEAD
 #[derive(Debug, Clone, SimpleObject)]
 pub struct UpdateMintPayload {
     collection_mint: collection_mints::CollectionMint,
 }
 
-=======
 /// Represents input data for `retry_mint_to_collection` mutation with an ID as a field of type UUID
->>>>>>> 402b97cf
 #[derive(Debug, Clone, InputObject)]
 pub struct RetryMintToCollectionInput {
     /// The ID of the collection mint to retry
