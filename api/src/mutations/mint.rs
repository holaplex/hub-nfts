--- conflicted
+++ resolved
@@ -3,17 +3,10 @@
 use async_graphql::{Context, Error, InputObject, Object, Result, SimpleObject};
 use hub_core::{
     chrono::Utc,
-<<<<<<< HEAD
-    credits::{Blockchain, CreditsClient},
+    credits::{Blockchain, CreditsClient, TransactionId},
     producer::Producer,
 };
 use sea_orm::{prelude::*, JoinType, QuerySelect, Set, TransactionTrait};
-=======
-    credits::{CreditsClient, DeductionErrorKind, TransactionId},
-    producer::Producer,
-};
-use sea_orm::{prelude::*, JoinType, QuerySelect, Set};
->>>>>>> bb1061a1
 
 use super::collection::{
     fetch_owner, validate_creators, validate_json, validate_solana_creator_verification,
@@ -577,8 +570,7 @@
                 Blockchain::Solana,
                 balance,
             )
-            .await?
-            .ok_or(Error::new("Organization does not have enough credits"))?;
+            .await?;
 
         conn.transaction::<_, (), DbErr>(|txn| {
             Box::pin(async move {
